use ark_ed_on_bn254::Fq;
use ark_ff::PrimeField;

use crate::nullifier_state::NullifierState;
use crate::state::ChecksAndTransferState;
use crate::Groth16Processor;
use ark_ed_on_bn254::FqParameters;
use ark_ff::{biginteger::BigInteger256, bytes::FromBytes, fields::FpParameters, BigInteger};
use borsh::BorshSerialize;
use solana_program::program::invoke_signed;
use solana_program::system_instruction;
use solana_program::{
    account_info::{next_account_info, AccountInfo},
    msg,
    program_error::ProgramError,
    program_pack::Pack,
    pubkey::Pubkey,
    sysvar::rent::Rent,
};
use std::convert::{TryFrom, TryInto};
use std::str::FromStr;
<<<<<<< HEAD

=======
use crate::nullifier_state::NullifierState;
use crate::state::ChecksAndTransferState;
use crate::Groth16Processor;
use borsh::BorshSerialize;
use std::convert::{TryInto, TryFrom};
use ark_ff::{biginteger::BigInteger256, bytes::FromBytes, fields::FpParameters, BigInteger};
use ark_ed_on_bn254::FqParameters;
use crate::utils::init_bytes18::MERKLE_TREE_ACC_BYTES_ARRAY;
>>>>>>> 21f4b8d9
/*
pub fn transfer(_from: &AccountInfo, _to: &AccountInfo, amount: u64) -> Result<(), ProgramError> {
    if _from
        .try_borrow_mut_lamports()
        .unwrap()
        .checked_sub(amount)
        .is_none()
    {
        msg!("Invalid amount.");
        return Err(ProgramError::InvalidArgument);
    }
    **_from.try_borrow_mut_lamports().unwrap() -= amount;

    if _to
        .try_borrow_mut_lamports()
        .unwrap()
        .checked_add(amount)
        .is_none()
    {
        msg!("Invalid amount.");
        return Err(ProgramError::InvalidArgument);
    }
    **_to.try_borrow_mut_lamports().unwrap() += amount;
    msg!(
        "Transferred of {} Lamp from {:?} to {:?}",
        amount,
        _from.key,
        _to.key
    );
    Ok(())
}*/

pub fn check_external_amount(
    tmp_storage_pda_data: &ChecksAndTransferState,
) -> Result<(u64, u64), ProgramError> {
    let ext_amount =
        i64::from_le_bytes(tmp_storage_pda_data.ext_amount.clone().try_into().unwrap());
    // ext_amount includes the substracted relayer_fees
    let relayer_fees = u64::from_le_bytes(
        tmp_storage_pda_data
            .relayer_fees
            .clone()
            .try_into()
            .unwrap(),
    );
    // pub_amount is the public amount included in public inputs for proof verification
    let pub_amount = <BigInteger256 as FromBytes>::read(&tmp_storage_pda_data.amount[..]).unwrap();

    if ext_amount > 0 {
        if pub_amount.0[1] != 0 || pub_amount.0[2] != 0 || pub_amount.0[3] != 0 {
            msg!("Public amount is larger than u64.");
            return Err(ProgramError::InvalidInstructionData);
        }

        let pub_amount_fits_i64 = i64::try_from(pub_amount.0[0]);

        if pub_amount_fits_i64.is_err() == true {
            msg!("Public amount is larger than i64.");
            return Err(ProgramError::InvalidInstructionData);
        }

        //let ext_amount_from_pub = pub_amount.0[0] + relayer_fees;
        //check amount
        if pub_amount.0[0] + relayer_fees != ext_amount.try_into().unwrap() {
            msg!(
                " deposit Invalid external amount (relayer_fees) {} != {}",
                pub_amount.0[0] + relayer_fees,
                ext_amount
            );
            return Err(ProgramError::InvalidInstructionData);
        }
        return Ok((ext_amount.try_into().unwrap(), relayer_fees));
    } else if ext_amount < 0 {
        // calculate ext_amount from pubAmount:
        let mut field = FqParameters::MODULUS;
        field.sub_noborrow(&pub_amount);
        // field.0[0] is the positive value

        if field.0[1] != 0 || field.0[2] != 0 || field.0[3] != 0 {
            msg!("Public amount is larger than u64.");
            return Err(ProgramError::InvalidInstructionData);
        }
        let pub_amount_fits_i64 = i64::try_from(pub_amount.0[0]);
        if pub_amount_fits_i64.is_err() {
            msg!("Public amount is larger than i64.");
            return Err(ProgramError::InvalidInstructionData);
        }
        //check amount
<<<<<<< HEAD
        if field.0[0] != u64::try_from(-ext_amount).unwrap() + relayer_fees {
            msg!(
                " withdrawal Invalid external amount (relayer_fees) {} != {}",
                pub_amount.0[0],
                relayer_fees + u64::try_from(-ext_amount).unwrap()
            );
            return Err(ProgramError::InvalidInstructionData);
        }
        return Ok(((-ext_amount).try_into().unwrap(), relayer_fees));
=======
        if  field.0[0] != (-ext_amount).try_into().unwrap() + relayer_fees {
            msg!(" withdrawal Invalid external amount (relayer_fees) {} != {}", pub_amount.0[0] , (-ext_amount).try_into().unwrap() + relayer_fees);
            return Err(ProgramError::InvalidInstructionData);
        }
        return Ok((-ext_amount.try_into().unwrap(), relayer_fees));
>>>>>>> 21f4b8d9
    } else if ext_amount == 0 {
        return Ok((ext_amount.try_into().unwrap(), relayer_fees));
    } else {
        msg!("Invalid state checking external amount");
        return Err(ProgramError::InvalidInstructionData);
    }
}

pub fn token_transfer<'a, 'b>(
    //program_id: &Pubkey,
    //signer: &Pubkey,
    token_program: &'b AccountInfo<'a>,
    source: &'b AccountInfo<'a>,
    destination: &'b AccountInfo<'a>,
    authority: &'b AccountInfo<'a>,
    seed: &[u8],
    bump_seed: &[u8],
    amount: u64,
) -> Result<(), ProgramError> {
    msg!("transfer here0");
    let native = Pubkey::from_str("TokenkegQfeZyiNwAJbNbGKPFXCWuBvf9Ss623VQ5DA").unwrap();
    assert_eq!(*token_program.key, native);
    //let swap_bytes = swap.to_bytes();
    msg!("transfer here1");
    //let seed = [1u8;32];
    let authority_signature_seeds = [&seed[..], &bump_seed[..]];
    msg!("authority_signature_seeds {:?}", authority_signature_seeds);

    // let check_pubkey = Pubkey::find_program_address(&[&signer.to_bytes()[..]], &program_id);
    // msg!("check_pubkey {:?}", check_pubkey);
    // msg!("transfer here2");

    let signers = &[&authority_signature_seeds[..]];
    msg!("transfer here3");
    msg!(
        "transferring {} from {:?} to {:?}",
        amount,
        source.key,
        destination.key
    );

    let ix = spl_token::instruction::transfer(
        token_program.key,
        source.key,
        destination.key,
        authority.key,
        &[],
        amount,
    )?;
    msg!("successful");
    invoke_signed(
        &ix,
        &[
            source.clone(),
            destination.clone(),
            authority.clone(),
            token_program.clone(),
        ],
        signers,
    )?;
    Ok(())
}

pub fn create_and_try_initialize_tmp_storage_pda(
    program_id: &Pubkey,
    accounts: &[AccountInfo],
    number_storage_bytes: u64,
    lamports: u64,
    rent_exempt: bool,
    _instruction_data: &[u8],
) -> Result<(), ProgramError> {
    let accounts_mut = accounts.clone();
    let account = &mut accounts_mut.iter();
    let signer_account = next_account_info(account)?;
    let account_main = next_account_info(account)?;
    let system_program_info = next_account_info(account)?;
    create_and_check_account(
        program_id,
        signer_account,
        account_main,
        system_program_info,
        &_instruction_data[96..128],
        &b"storage"[..],
        number_storage_bytes, //bytes
        lamports,             //lamports
        rent_exempt,          //rent_exempt
    )?;
    try_initialize_tmp_storage_pda(account_main, _instruction_data, signer_account.key)
}

pub fn check_tx_integrity_hash(
    recipient: Vec<u8>,
    ext_amount: Vec<u8>,
    relayer: Vec<u8>,
    fee: Vec<u8>,
    tx_integrity_hash: Vec<u8>, // Vec<u8> TODO: CLIPPY
    merkle_tree_pda_pubkey: Vec<u8>
) -> Result<(), ProgramError> {
    let input = [recipient, ext_amount, relayer, fee, merkle_tree_pda_pubkey].concat();

    let hash = solana_program::keccak::hash(&input[..]).try_to_vec()?;

    if Fq::from_be_bytes_mod_order(&hash[..]) != Fq::from_le_bytes_mod_order(&tx_integrity_hash) {
        msg!("tx_integrity_hash verification failed");
        return Err(ProgramError::InvalidInstructionData);
    }
    Ok(())
}

pub fn check_and_insert_nullifier<'a, 'b>(
    program_id: &Pubkey,
    signer_account: &'a AccountInfo<'b>,
    nullifier_account: &'a AccountInfo<'b>,
    system_program: &'a AccountInfo<'b>,
    _instruction_data: &[u8],
) -> Result<u8, ProgramError> {
    create_and_check_account(
        program_id,
        signer_account,
        nullifier_account,
        system_program,
        _instruction_data,
        &b"nf"[..],
        2u64, //bytes
        0u64, //904800u64,  //lamports
        true, //rent_exempt
    )?;

    let nullifier_account_data = NullifierState::unpack(&nullifier_account.data.borrow())?;
    NullifierState::pack_into_slice(
        &nullifier_account_data,
        &mut nullifier_account.data.borrow_mut(),
    );
    Ok(1u8)
}

pub fn create_and_check_account<'a, 'b>(
    program_id: &Pubkey,
    signer_account: &'a AccountInfo<'b>,
    passed_in_pda: &'a AccountInfo<'b>,
    system_program: &'a AccountInfo<'b>,
    _instruction_data: &[u8],
    domain_separation_seed: &[u8],
    number_storage_bytes: u64,
    lamports: u64,
    rent_exempt: bool,
) -> Result<(), ProgramError> {
    msg!(
        "domain_separation_seed: {:?}",
        &[&_instruction_data, &domain_separation_seed]
    );
    let derived_pubkey =
        Pubkey::find_program_address(&[_instruction_data, domain_separation_seed], program_id); // TODO: clippy. check if [..] rm has sideeffects

    if derived_pubkey.0 != *passed_in_pda.key {
        msg!("Passed-in pda pubkey != on-chain derived pda pubkey.");
        msg!("On-chain derived pda pubkey {:?}", derived_pubkey);
        msg!("Passed-in pda pubkey {:?}", *passed_in_pda.key);
        msg!("Instruction data seed  {:?}", _instruction_data);
        return Err(ProgramError::InvalidInstructionData);
    }
    let rent = Rent::default();
    let mut account_lamports = lamports;
    if rent_exempt {
        account_lamports += rent.minimum_balance(number_storage_bytes.try_into().unwrap());
    }
    // TODO: if not rent_exempt apply min rent, currently every account is rent_exempt on devnet
    invoke_signed(
        &system_instruction::create_account(
            signer_account.key,
            passed_in_pda.key,
            account_lamports,
            number_storage_bytes,
            program_id,
        ),
        &[
            signer_account.clone(),
            passed_in_pda.clone(),
            system_program.clone(),
        ],
        &[&[
            _instruction_data,
            domain_separation_seed,
            &[derived_pubkey.1],
        ]],
    )?;

    // Check for rent exemption
    if rent_exempt {
        if !rent.is_exempt(**passed_in_pda.lamports.borrow(), 2) {
            msg!("Account is not rent exempt.");
            return Err(ProgramError::InvalidInstructionData);
        }
    }
    Ok(())
}

pub fn try_initialize_tmp_storage_pda(
    tmp_storage_pda: &AccountInfo,
    _instruction_data: &[u8],
    signing_address: &Pubkey,
) -> Result<(), ProgramError> {
    msg!(
        "Initing tmp_storage_pda {}",
        tmp_storage_pda.data.borrow().len()
    );
    // Initializing temporary storage pda with instruction data.

    let mut tmp_storage_pda_data = ChecksAndTransferState::unpack(&tmp_storage_pda.data.borrow())?;

    let mut groth16_processor = Groth16Processor::new(
        tmp_storage_pda,
        tmp_storage_pda_data.current_instruction_index,
    )?;
    // store zero knowledge proof bytes
    groth16_processor.try_initialize(&_instruction_data[0..224])?;

    tmp_storage_pda_data.signing_address = signing_address.to_bytes().to_vec();
    tmp_storage_pda_data.root_hash = _instruction_data[0..32].to_vec();
    tmp_storage_pda_data.amount = _instruction_data[32..64].to_vec();
    tmp_storage_pda_data.tx_integrity_hash = _instruction_data[64..96].to_vec();

    let input_nullifier_0 = _instruction_data[96..128].to_vec();
    let input_nullifier_1 = &_instruction_data[128..160];

    let commitment_right = &_instruction_data[160..192];
    let commitment_left = &_instruction_data[192..224];

    tmp_storage_pda_data.proof_a_b_c_leaves_and_nullifiers = [
        _instruction_data[224..480].to_vec(), // proof
        commitment_right.to_vec(),            // TODO left right
        commitment_left.to_vec(),
        input_nullifier_0.to_vec(),
        input_nullifier_1.to_vec(),
    ]
    .concat();
    tmp_storage_pda_data.to_address = _instruction_data[480..512].to_vec();
    tmp_storage_pda_data.ext_amount = _instruction_data[512..520].to_vec();
    let relayer = _instruction_data[520..552].to_vec();

<<<<<<< HEAD
    //check that relayer in integrity hash is == signer
    if relayer != vec![0u8; 32] && *signing_address != Pubkey::new(&relayer) {
=======
    // check that relayer in integrity hash is == signer
    if relayer != vec![0u8;32] && *signing_address != Pubkey::new(&relayer) {
>>>>>>> 21f4b8d9
        msg!("specified relayer is not signer");
        return Err(ProgramError::InvalidAccountData);
    }

    let fee = _instruction_data[552..560].to_vec();
    tmp_storage_pda_data.relayer_fees = fee.clone();


    let merkle_tree_pda_pubkey = _instruction_data[560..592].to_vec();
    tmp_storage_pda_data.merkle_tree_index  = _instruction_data[592];
    if merkle_tree_pda_pubkey != MERKLE_TREE_ACC_BYTES_ARRAY[<usize as TryFrom<u8>>::try_from(tmp_storage_pda_data.merkle_tree_index).unwrap()].0.to_vec() {
        msg!("Merkle tree in tx integrity hash not whitelisted or wrong ID.");
        return Err(ProgramError::InvalidAccountData);
    }

    // msg!("tmp_storage_pda_data.relayer_fees {:?}", tmp_storage_pda_data.relayer_fees);
    //
    // msg!("tmp_storage_pda_data.relayer_fees {}", u64::from_le_bytes(tmp_storage_pda_data.relayer_fees.try_into().unwrap()));
    // panic!("");
    /*
    check_tx_integrity_hash(
        tmp_storage_pda_data.to_address.to_vec(),
        tmp_storage_pda_data.ext_amount.to_vec(),
        relayer.to_vec(),
        fee.to_vec(),
        tmp_storage_pda_data.tx_integrity_hash.to_vec(),
        merkle_tree_pda_pubkey,
    )?;*/
    for i in 0..12 {
        tmp_storage_pda_data.changed_constants[i] = true;
    }
    tmp_storage_pda_data.current_instruction_index += 1;
    ChecksAndTransferState::pack_into_slice(
        &tmp_storage_pda_data,
        &mut tmp_storage_pda.data.borrow_mut(),
    );
    msg!("packed successfully");
    Ok(())
}<|MERGE_RESOLUTION|>--- conflicted
+++ resolved
@@ -19,18 +19,7 @@
 };
 use std::convert::{TryFrom, TryInto};
 use std::str::FromStr;
-<<<<<<< HEAD
-
-=======
-use crate::nullifier_state::NullifierState;
-use crate::state::ChecksAndTransferState;
-use crate::Groth16Processor;
-use borsh::BorshSerialize;
-use std::convert::{TryInto, TryFrom};
-use ark_ff::{biginteger::BigInteger256, bytes::FromBytes, fields::FpParameters, BigInteger};
-use ark_ed_on_bn254::FqParameters;
 use crate::utils::init_bytes18::MERKLE_TREE_ACC_BYTES_ARRAY;
->>>>>>> 21f4b8d9
 /*
 pub fn transfer(_from: &AccountInfo, _to: &AccountInfo, amount: u64) -> Result<(), ProgramError> {
     if _from
@@ -119,7 +108,6 @@
             return Err(ProgramError::InvalidInstructionData);
         }
         //check amount
-<<<<<<< HEAD
         if field.0[0] != u64::try_from(-ext_amount).unwrap() + relayer_fees {
             msg!(
                 " withdrawal Invalid external amount (relayer_fees) {} != {}",
@@ -129,13 +117,6 @@
             return Err(ProgramError::InvalidInstructionData);
         }
         return Ok(((-ext_amount).try_into().unwrap(), relayer_fees));
-=======
-        if  field.0[0] != (-ext_amount).try_into().unwrap() + relayer_fees {
-            msg!(" withdrawal Invalid external amount (relayer_fees) {} != {}", pub_amount.0[0] , (-ext_amount).try_into().unwrap() + relayer_fees);
-            return Err(ProgramError::InvalidInstructionData);
-        }
-        return Ok((-ext_amount.try_into().unwrap(), relayer_fees));
->>>>>>> 21f4b8d9
     } else if ext_amount == 0 {
         return Ok((ext_amount.try_into().unwrap(), relayer_fees));
     } else {
@@ -376,13 +357,8 @@
     tmp_storage_pda_data.ext_amount = _instruction_data[512..520].to_vec();
     let relayer = _instruction_data[520..552].to_vec();
 
-<<<<<<< HEAD
     //check that relayer in integrity hash is == signer
     if relayer != vec![0u8; 32] && *signing_address != Pubkey::new(&relayer) {
-=======
-    // check that relayer in integrity hash is == signer
-    if relayer != vec![0u8;32] && *signing_address != Pubkey::new(&relayer) {
->>>>>>> 21f4b8d9
         msg!("specified relayer is not signer");
         return Err(ProgramError::InvalidAccountData);
     }
