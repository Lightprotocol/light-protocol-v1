--- conflicted
+++ resolved
@@ -166,10 +166,6 @@
     let signer_account = next_account_info(account)?;
     let account_main = next_account_info(account)?;
     let system_program_info = next_account_info(account)?;
-<<<<<<< HEAD
-
-=======
->>>>>>> 8f0ea740
     create_and_check_account(
         program_id,
         signer_account,
