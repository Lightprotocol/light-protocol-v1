--- conflicted
+++ resolved
@@ -940,29 +940,15 @@
 
     println!("finished merkle tree calculations");
     /*
-<<<<<<< HEAD
-    *
-    *
-    * Inserting Merkle root and transferring funds
-    *
-    *
-    */
+     *
+     *
+     * Inserting Merkle root and transferring funds
+     *
+     *
+     */
     /*
     let nullifer0 = <Fq as FromBytes>::read(&*public_inputs_bytes[96..128].to_vec().clone()).unwrap();
     let nullifer1 = <Fq as FromBytes>::read(&*public_inputs_bytes[128..160].to_vec().clone()).unwrap();
-=======
-     *
-     *
-     * Inserting Merkle root and transferring funds
-     *
-     *
-     */
-
-    let nullifer0 =
-        <Fq as FromBytes>::read(&*public_inputs_bytes[96..128].to_vec().clone()).unwrap();
-    let nullifer1 =
-        <Fq as FromBytes>::read(&*public_inputs_bytes[128..160].to_vec().clone()).unwrap();
->>>>>>> 1d7afde2
     //let hash = <Fq as FromBytes>::read(_instruction_data).unwrap();
     let mut nullifier_pubkeys = Vec::new();
 
@@ -980,18 +966,10 @@
     let nullifer0 = Pubkey::new(&*public_inputs_bytes[96..128].to_vec().clone());
     let nullifer1 = Pubkey::new(&*public_inputs_bytes[128..160].to_vec().clone());
     let mut nullifier_pubkeys = Vec::new();
-    let pubkey_from_seed = Pubkey::create_with_seed(
-        &nullifer0,
-        &"nullifier",
-        &program_id
-    ).unwrap();
+    let pubkey_from_seed = Pubkey::create_with_seed(&nullifer0, &"nullifier", &program_id).unwrap();
     nullifier_pubkeys.push(pubkey_from_seed);
 
-    let pubkey_from_seed = Pubkey::create_with_seed(
-        &nullifer1,
-        &"nullifier",
-        &program_id
-    ).unwrap();
+    let pubkey_from_seed = Pubkey::create_with_seed(&nullifer1, &"nullifier", &program_id).unwrap();
     nullifier_pubkeys.push(pubkey_from_seed);
     println!("derriving nullifier pubkeys from: {:?}", nullifier_pubkeys);
 
